<<<<<<< HEAD
##this is an example deployment.yaml that should be customized in order to meet the configuration for app k8s deployment

apiVersion: extensions/v1beta1
kind: Deployment
metadata:
  name: {{ .Values.service.name }} 
  labels:
    chart: "{{ .Chart.Name | trunc 63 }}"
    chartVersion: "{{ .Chart.Version | trunc 63 }}" 
    visualize: "true" 
    app: {{ .Values.service.name }} 
spec:
  replicas: {{ .Values.replicaCount }} 
  selector: 
    matchLabels:
      app: {{ .Values.service.name }}
  template:
    metadata:
      labels:
        app: {{ .Values.service.name }}
        visualize: "true" 
    spec:
      containers: 
      - name: {{ .Values.service.name }} 
        image: "{{ .Values.image.repository }}:{{ .Chart.Version }}"
        imagePullPolicy: {{ .Values.image.pullPolicy }}
        env: 
        - name: ANNOTATIONS_ENDPOINT 
          valueFrom:
           configMapKeyRef:
              name: global-config
              key: annotations-endpoint
        - name: UPP_APIKEY
          valueFrom:
            configMapKeyRef:
              name: global-config
              key: upp-api-key  
        ports: 
        - containerPort: 8080 
        livenessProbe: 
          tcpSocket: 
            port: 8080 
          initialDelaySeconds: 10 
        readinessProbe: 
          httpGet: 
            path: "/__gtg" 
            port: 8080 
          initialDelaySeconds: 15 
          periodSeconds: 30 
        resources: 
=======
##this is an example deployment.yaml that should be customized in order to meet the configuration for app k8s deployment

apiVersion: extensions/v1beta1
kind: Deployment
metadata:
  name: {{ .Values.service.name }}
  labels:
    chart: "{{ .Chart.Name }}-{{ .Chart.Version }}"
    visualize: "true"
    app: {{ .Values.service.name }}
spec:
  replicas: {{ .Values.replicaCount }}
  selector:
    matchLabels:
      app: {{ .Values.service.name }}
  template:
    metadata:
      labels:
        app: {{ .Values.service.name }}
        visualize: "true"
    spec:
      containers:
      - name: {{ .Values.service.name }}
        image: "{{ .Values.image.repository }}:{{ .Chart.Version }}"
        imagePullPolicy: {{ .Values.image.pullPolicy }}
        env:
        - name: ANNOTATIONS_RW_ENDPOINT
          value: "http://generic-rw-aurora:8080"
        - name: ANNOTATIONS_ENDPOINT
          valueFrom:
            configMapKeyRef:
              name: global-config
              key: annotations-endpoint
        - name: INTERNAL_CONCORDANCES_ENDPOINT
          valueFrom:
            configMapKeyRef:
              name: global-config
              key: internal-concordances-endpoint
        - name: UPP_APIKEY
          valueFrom:
            secretKeyRef:
              name: draft-annotations-api
              key: upp-api-key
        ports:
        - containerPort: 8080
        livenessProbe:
          tcpSocket:
            port: 8080
          initialDelaySeconds: 10
        readinessProbe:
          httpGet:
            path: "/__gtg"
            port: 8080
          initialDelaySeconds: 15
          periodSeconds: 30
        resources:
>>>>>>> 1e723c27
{{ toYaml .Values.resources | indent 12 }}<|MERGE_RESOLUTION|>--- conflicted
+++ resolved
@@ -1,63 +1,10 @@
-<<<<<<< HEAD
-##this is an example deployment.yaml that should be customized in order to meet the configuration for app k8s deployment
-
-apiVersion: extensions/v1beta1
-kind: Deployment
-metadata:
-  name: {{ .Values.service.name }} 
-  labels:
-    chart: "{{ .Chart.Name | trunc 63 }}"
-    chartVersion: "{{ .Chart.Version | trunc 63 }}" 
-    visualize: "true" 
-    app: {{ .Values.service.name }} 
-spec:
-  replicas: {{ .Values.replicaCount }} 
-  selector: 
-    matchLabels:
-      app: {{ .Values.service.name }}
-  template:
-    metadata:
-      labels:
-        app: {{ .Values.service.name }}
-        visualize: "true" 
-    spec:
-      containers: 
-      - name: {{ .Values.service.name }} 
-        image: "{{ .Values.image.repository }}:{{ .Chart.Version }}"
-        imagePullPolicy: {{ .Values.image.pullPolicy }}
-        env: 
-        - name: ANNOTATIONS_ENDPOINT 
-          valueFrom:
-           configMapKeyRef:
-              name: global-config
-              key: annotations-endpoint
-        - name: UPP_APIKEY
-          valueFrom:
-            configMapKeyRef:
-              name: global-config
-              key: upp-api-key  
-        ports: 
-        - containerPort: 8080 
-        livenessProbe: 
-          tcpSocket: 
-            port: 8080 
-          initialDelaySeconds: 10 
-        readinessProbe: 
-          httpGet: 
-            path: "/__gtg" 
-            port: 8080 
-          initialDelaySeconds: 15 
-          periodSeconds: 30 
-        resources: 
-=======
-##this is an example deployment.yaml that should be customized in order to meet the configuration for app k8s deployment
-
 apiVersion: extensions/v1beta1
 kind: Deployment
 metadata:
   name: {{ .Values.service.name }}
   labels:
-    chart: "{{ .Chart.Name }}-{{ .Chart.Version }}"
+    chart: "{{ .Chart.Name | trunc 63 }}"
+    chartVersion: "{{ .Chart.Version | trunc 63 }}"
     visualize: "true"
     app: {{ .Values.service.name }}
 spec:
@@ -106,5 +53,4 @@
           initialDelaySeconds: 15
           periodSeconds: 30
         resources:
->>>>>>> 1e723c27
 {{ toYaml .Values.resources | indent 12 }}