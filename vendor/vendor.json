--- conflicted
+++ resolved
@@ -11,7 +11,6 @@
 			"versionExact": "0.0.2"
 		},
 		{
-<<<<<<< HEAD
 			"checksumSHA1": "OrdTqWB7EZpoAlRbJKc1KiNT/KM=",
 			"path": "github.com/Financial-Times/go-ft-http-transport/transport",
 			"revision": "80ab48d8d46488721f9642168ba6c8bd3f68e240",
@@ -21,9 +20,6 @@
 		},
 		{
 			"checksumSHA1": "fNgRM8ZlaDzdvSpuhSdGxEOrWi4=",
-=======
-			"checksumSHA1": "G8lW8pPVLieqh/MTJZkvI/i/WyM=",
->>>>>>> 4117bf31
 			"path": "github.com/Financial-Times/go-fthealth/v1_1",
 			"revision": "1b007e2b37b7936dfb6671fa17e5a29fd35a08ea",
 			"revisionTime": "2017-12-04T12:48:31Z",
